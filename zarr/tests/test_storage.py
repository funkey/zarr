--- conflicted
+++ resolved
@@ -24,13 +24,8 @@
 from zarr.meta import (decode_array_metadata, encode_array_metadata, ZARR_FORMAT,
                        decode_group_metadata, encode_group_metadata)
 from zarr.compat import PY2
-<<<<<<< HEAD
 from zarr.codecs import Zlib, Blosc, BZ2, LZ4, LZMA#, GZip
-from zarr.errors import PermissionError
-=======
-from zarr.codecs import Zlib, Blosc, BZ2
 from zarr.errors import PermissionError, MetadataError
->>>>>>> 3b50e3ce
 from zarr.hierarchy import group
 from zarr.n5 import N5Store
 from zarr.core import Array
