--- conflicted
+++ resolved
@@ -12,12 +12,8 @@
 from zarr.sync import ThreadSynchronizer, ProcessSynchronizer
 from zarr.codecs import *
 from zarr.convenience import (open, save, save_array, save_group, load, copy_store,
-<<<<<<< HEAD
-                              copy, copy_all, tree)
-from zarr.n5 import N5Store
-=======
                               copy, copy_all, tree, consolidate_metadata,
                               open_consolidated)
->>>>>>> 3b50e3ce
+from zarr.n5 import N5Store
 from zarr.errors import CopyError, MetadataError, PermissionError
 from zarr.version import version as __version__